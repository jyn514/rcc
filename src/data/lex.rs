use std::cmp::Ordering;

<<<<<<< HEAD
//use codespan::{FileId, Span};

use std::borrow::Borrow;
use std::cmp::Ordering;
=======
use codespan::{FileId, Span};
#[cfg(test)]
use proptest_derive::Arbitrary;

use crate::intern::InternedStr;
>>>>>>> a388f00f

/*
// holds where a piece of code came from
// should almost always be immutable
#[derive(Copy, Clone, Debug, PartialEq, Eq)]
pub struct Location {
    pub span: Span,
    pub file: FileId,
}
*/

#[derive(Copy, Clone, Debug, PartialEq, Eq, PartialOrd, Ord)]
pub struct Span {
    pub start: u32,
    pub end: u32,
}
pub trait LocationTrait: Copy + std::fmt::Debug + PartialEq + Sized {
    fn merge<O: Borrow<Self>>(&self, other: O) -> Self;

    /// WARNING: the location for `original` will be on the _left_, not on the right
    fn maybe_merge<O: Borrow<Self>>(&self, original: Option<O>) -> Self {
        original.map_or(*self, |l| l.borrow().merge(self))
    }

    fn with<T>(self, data: T) -> Locatable<T, Self> {
        Locatable {
            data,
            location: self,
        }
    }

    fn error<E: Into<super::error::Error>>(self, error: E) -> super::CompileError<Self> {
        self.with(error.into())
    }
}
#[derive(Copy, Clone, Debug, PartialEq)]
pub struct DefaultLocation {
    pub span: Span,
    pub file: codespan::FileId,
}

use std::ops::Range;
impl From<Range<u32>> for Span {
    fn from(r: Range<u32>) -> Span {
        Span {
            start: r.start,
            end: r.end,
        }
    }
}

#[derive(Copy, Clone, Debug)]
pub struct Locatable<T, L: LocationTrait = DefaultLocation> {
    pub data: T,
    pub location: L,
}

impl<T> Locatable<T> {
    pub fn map<S, F: FnOnce(T) -> S>(self, f: F) -> Locatable<S> {
        Locatable {
            data: f(self.data),
            location: self.location,
        }
    }
}

#[derive(Clone, Copy, Debug, Eq, Hash, PartialEq)]
#[cfg_attr(test, derive(Arbitrary))]
pub enum Keyword {
    // statements
    If,
    Else,
    Do,
    While,
    For,
    Switch,
    Case,
    Default,
    Break,
    Continue,
    Return,
    Goto,

    // types
    Char,
    Short,
    Int,
    Long,
    Float,
    Double,
    Void,
    Signed,
    Unsigned,
    Typedef,

    // user-defined types
    Union,
    Struct,
    Enum,
    // the `i` in `typedef int i;`
    UserTypedef(InternedStr),

    // weird types
    Bool,
    Complex,
    Imaginary,
    VaList,

    // qualifiers
    Const,
    Volatile,
    Restrict,
    // weird qualifiers
    Atomic,
    ThreadLocal,
    // function qualifiers
    Inline,
    NoReturn,

    // storage classes
    Auto,
    Register,
    Static,
    Extern,

    // intrinsics
    Sizeof,
    Generic,
    StaticAssert,
    Alignas,
    Alignof,
}

<<<<<<< HEAD
#[derive(Copy, Clone, Debug, PartialEq, Eq)]
=======
#[derive(Copy, Clone, Debug, PartialEq)]
#[cfg_attr(test, derive(Arbitrary))]
>>>>>>> a388f00f
pub enum AssignmentToken {
    Equal,
    AddEqual,
    SubEqual,
    MulEqual,
    DivEqual,
    ModEqual,
    ShlEqual, // <<=
    ShrEqual, // >>=
    AndEqual,
    OrEqual,
    XorEqual, // ^=
}

<<<<<<< HEAD
#[derive(Copy, Clone, Debug, PartialEq, Eq)]
=======
#[derive(Copy, Clone, Debug, PartialEq)]
#[cfg_attr(test, derive(Arbitrary))]
>>>>>>> a388f00f
pub enum ComparisonToken {
    Less,
    Greater,
    EqualEqual,
    NotEqual,
    LessEqual,
    GreaterEqual,
}

#[derive(Clone, Debug, PartialEq)]
#[cfg_attr(test, derive(Arbitrary))]
pub enum Literal {
    // literals
    Int(i64),
    UnsignedInt(u64),
    Float(f64),
    Str(Vec<u8>),
    Char(u8),
}

#[derive(Clone, Debug, PartialEq)]
#[cfg_attr(test, derive(Arbitrary))]
pub enum Token {
    PlusPlus,
    MinusMinus,
    Assignment(AssignmentToken),
    Comparison(ComparisonToken),

    Plus,
    Minus,
    Star,
    Divide,
    Mod,
    Xor,
    Ampersand,
    LogicalAnd,
    BitwiseOr,
    LogicalOr,
    BinaryNot,  // ~
    LogicalNot, // !
    ShiftRight,
    ShiftLeft,

    LeftBrace, // {
    RightBrace,
    LeftBracket, // [
    RightBracket,
    LeftParen,
    RightParen,
    Semicolon,
    Colon,
    Comma,
    Dot,
    Question,

    Keyword(Keyword),
    Literal(Literal),
    Id(InternedStr),

    // Misc
    Ellipsis,
    StructDeref, // ->
    Hash,        // #, used for preprocessing
}

/* impls */
impl PartialOrd for DefaultLocation {
    /// NOTE: this only compares the start of the spans, it ignores the end
    fn partial_cmp(&self, other: &DefaultLocation) -> Option<Ordering> {
        Some(self.span.cmp(&other.span))
    }
}

impl LocationTrait for DefaultLocation {
    fn merge<O: Borrow<Self>>(&self, other: O) -> Self {
        use std::cmp::{max, min};

        let other = other.borrow();
        DefaultLocation {
            span: Span {
                start: min(self.span.start, other.span.start),
                end: max(self.span.end, other.span.end),
            },
            // TODO: what should happen if these come from different files?
            file: self.file,
        }
    }
}

impl<T: PartialEq> PartialEq for Locatable<T> {
    fn eq(&self, other: &Self) -> bool {
        self.data == other.data
    }
}

impl<T: Eq> Eq for Locatable<T> {}

impl<T, L: LocationTrait> Locatable<T, L> {
    pub fn new(data: T, location: L) -> Locatable<T, L> {
        location.with(data)
    }
}

impl Token {
    pub const EQUAL: Token = Token::Assignment(AssignmentToken::Equal);
}

impl Literal {
    pub fn is_zero(&self) -> bool {
        match *self {
            Literal::Int(i) => i == 0,
            Literal::UnsignedInt(u) => u == 0,
            Literal::Char(c) => c == 0,
            _ => false,
        }
    }
}

<<<<<<< HEAD
use cranelift::codegen::ir::condcodes::{FloatCC, IntCC};
impl ComparisonToken {
    pub fn to_int_compare(self, signed: bool) -> IntCC {
        use ComparisonToken::*;
        match (self, signed) {
            (Less, true) => IntCC::SignedLessThan,
            (Less, false) => IntCC::UnsignedLessThan,
            (LessEqual, true) => IntCC::SignedLessThanOrEqual,
            (LessEqual, false) => IntCC::UnsignedLessThanOrEqual,
            (Greater, true) => IntCC::SignedGreaterThan,
            (Greater, false) => IntCC::UnsignedGreaterThan,
            (GreaterEqual, true) => IntCC::SignedGreaterThanOrEqual,
            (GreaterEqual, false) => IntCC::UnsignedGreaterThanOrEqual,
            (EqualEqual, _) => IntCC::Equal,
            (NotEqual, _) => IntCC::NotEqual,
        }
    }
    pub fn to_float_compare(self) -> FloatCC {
        use ComparisonToken::*;
        match self {
            Less => FloatCC::LessThan,
            LessEqual => FloatCC::LessThanOrEqual,
            Greater => FloatCC::GreaterThan,
            GreaterEqual => FloatCC::GreaterThanOrEqual,
            EqualEqual => FloatCC::Equal,
            NotEqual => FloatCC::NotEqual,
        }
    }
}

=======
>>>>>>> a388f00f
impl AssignmentToken {
    pub fn without_assignment(self) -> Token {
        use AssignmentToken::*;
        match self {
            Equal => Equal.into(), // there's not really a good behavior here...
            AddEqual => Token::Plus,
            SubEqual => Token::Minus,
            MulEqual => Token::Star,
            DivEqual => Token::Divide,
            ModEqual => Token::Mod,
            AndEqual => Token::Ampersand,
            OrEqual => Token::BitwiseOr,
            ShlEqual => Token::ShiftLeft,
            ShrEqual => Token::ShiftRight,
            XorEqual => Token::Xor,
        }
    }
}

#[cfg(test)]
impl Default for DefaultLocation {
    fn default() -> Self {
        let mut files = crate::Files::default();
        let id = files.add("<test suite>", String::new().into());
        Self {
            span: (0..1).into(),
            file: id,
        }
    }
}

impl std::fmt::Display for Keyword {
    fn fmt(&self, f: &mut std::fmt::Formatter) -> std::fmt::Result {
        match self {
            Keyword::Alignas
            | Keyword::Alignof
            | Keyword::Bool
            | Keyword::Complex
            | Keyword::Imaginary
            | Keyword::Atomic
            | Keyword::Generic => write!(f, "_{:?}", self),
            Keyword::NoReturn => write!(f, "_Noreturn"),
            Keyword::ThreadLocal => write!(f, "_Thread_local"),
            Keyword::StaticAssert => write!(f, "_Static_assert"),
            Keyword::VaList => write!(f, "va_list"),
            _ => write!(f, "{}", &format!("{:?}", self).to_lowercase()),
        }
    }
}

impl std::fmt::Display for Token {
    fn fmt(&self, f: &mut std::fmt::Formatter) -> std::fmt::Result {
        use Token::*;
        match self {
            PlusPlus => write!(f, "++"),
            MinusMinus => write!(f, "--"),
            ShiftRight => write!(f, ">>"),
            ShiftLeft => write!(f, "<<"),
            Plus => write!(f, "+"),
            Minus => write!(f, "-"),
            Star => write!(f, "*"),
            Divide => write!(f, "/"),
            Xor => write!(f, "^"),
            Ampersand => write!(f, "&"),
            LogicalAnd => write!(f, "&&"),
            BitwiseOr => write!(f, "|"),
            LogicalOr => write!(f, "||"),
            BinaryNot => write!(f, "~"),
            LogicalNot => write!(f, "!"),
            LeftBrace => write!(f, "{{"),
            RightBrace => write!(f, "}}"),
            LeftBracket => write!(f, "["),
            RightBracket => write!(f, "]"),
            LeftParen => write!(f, "("),
            RightParen => write!(f, ")"),
            Semicolon => write!(f, ";"),
            Colon => write!(f, ":"),
            Comma => write!(f, ","),
            Dot => write!(f, "."),
            Question => write!(f, "?"),
            Mod => write!(f, "%"),

            Assignment(a) => write!(f, "{}", a),
            Comparison(c) => write!(f, "{}", c),
            Literal(lit) => write!(f, "{}", lit),
            Id(id) => write!(f, "{}", id),
            Keyword(k) => write!(f, "{}", k),

            Ellipsis => write!(f, "..."),
            StructDeref => write!(f, "->"),
            Hash => write!(f, "#"),
        }
    }
}

impl std::fmt::Display for Literal {
    fn fmt(&self, f: &mut std::fmt::Formatter) -> std::fmt::Result {
        use Literal::*;
        match self {
            Int(i) => write!(f, "{}", i),
            UnsignedInt(u) => write!(f, "{}", u),
            Float(n) => write!(f, "{}", n),
            Str(s) => write!(f, "\"{}\"", String::from_utf8_lossy(s)),
            Char(c) => write!(f, "'{}'", char::from(*c).escape_default()),
        }
    }
}

impl std::fmt::Display for ComparisonToken {
    fn fmt(&self, f: &mut std::fmt::Formatter) -> std::fmt::Result {
        use ComparisonToken::*;
        let s = match self {
            EqualEqual => "==",
            NotEqual => "!=",
            Less => "<",
            LessEqual => "<=",
            Greater => ">",
            GreaterEqual => ">=",
        };
        write!(f, "{}", s)
    }
}

impl std::fmt::Display for AssignmentToken {
    fn fmt(&self, f: &mut std::fmt::Formatter) -> std::fmt::Result {
        if *self == AssignmentToken::Equal {
            write!(f, "=")
        } else {
            write!(f, "{}=", self.without_assignment())
        }
    }
}

impl From<Literal> for Token {
    fn from(l: Literal) -> Self {
        Token::Literal(l)
    }
}

impl From<AssignmentToken> for Token {
    fn from(a: AssignmentToken) -> Self {
        Token::Assignment(a)
    }
}

impl From<ComparisonToken> for Token {
    fn from(a: ComparisonToken) -> Self {
        Token::Comparison(a)
    }
}

#[cfg(test)]
pub(crate) mod test {
    use crate::*;

    /// Create a new preprocessor with `s` as the input
    pub(crate) fn cpp(s: &str) -> PreProcessor {
        let newline = format!("{}\n", s).into_boxed_str();
        cpp_no_newline(Box::leak(newline))
    }
    /// Create a new preprocessor with `s` as the input, but without a trailing newline
    pub(crate) fn cpp_no_newline(s: &str) -> PreProcessor {
        let mut files: Files = Default::default();
        let id = files.add("<test suite>", String::new().into());
        PreProcessor::new(id, s, false, vec![], Box::leak(Box::new(files)))
    }

    #[test]
    fn assignment_display() {
        let tokens = [
            "=", "+=", "-=", "*=", "/=", "%=", "&=", "|=", ">>=", "<<=", "^=",
        ];
        for token in &tokens {
            let mut lexer = cpp(token);
            let first = lexer.next().unwrap().unwrap().data;
            assert_eq!(&first.to_string(), *token);
        }
    }
}<|MERGE_RESOLUTION|>--- conflicted
+++ resolved
@@ -1,17 +1,13 @@
 use std::cmp::Ordering;
 
-<<<<<<< HEAD
 //use codespan::{FileId, Span};
 
 use std::borrow::Borrow;
-use std::cmp::Ordering;
-=======
-use codespan::{FileId, Span};
+//use codespan::{FileId, Span};
 #[cfg(test)]
 use proptest_derive::Arbitrary;
 
 use crate::intern::InternedStr;
->>>>>>> a388f00f
 
 /*
 // holds where a piece of code came from
@@ -145,12 +141,8 @@
     Alignof,
 }
 
-<<<<<<< HEAD
 #[derive(Copy, Clone, Debug, PartialEq, Eq)]
-=======
-#[derive(Copy, Clone, Debug, PartialEq)]
 #[cfg_attr(test, derive(Arbitrary))]
->>>>>>> a388f00f
 pub enum AssignmentToken {
     Equal,
     AddEqual,
@@ -165,12 +157,8 @@
     XorEqual, // ^=
 }
 
-<<<<<<< HEAD
 #[derive(Copy, Clone, Debug, PartialEq, Eq)]
-=======
-#[derive(Copy, Clone, Debug, PartialEq)]
 #[cfg_attr(test, derive(Arbitrary))]
->>>>>>> a388f00f
 pub enum ComparisonToken {
     Less,
     Greater,
@@ -289,39 +277,6 @@
     }
 }
 
-<<<<<<< HEAD
-use cranelift::codegen::ir::condcodes::{FloatCC, IntCC};
-impl ComparisonToken {
-    pub fn to_int_compare(self, signed: bool) -> IntCC {
-        use ComparisonToken::*;
-        match (self, signed) {
-            (Less, true) => IntCC::SignedLessThan,
-            (Less, false) => IntCC::UnsignedLessThan,
-            (LessEqual, true) => IntCC::SignedLessThanOrEqual,
-            (LessEqual, false) => IntCC::UnsignedLessThanOrEqual,
-            (Greater, true) => IntCC::SignedGreaterThan,
-            (Greater, false) => IntCC::UnsignedGreaterThan,
-            (GreaterEqual, true) => IntCC::SignedGreaterThanOrEqual,
-            (GreaterEqual, false) => IntCC::UnsignedGreaterThanOrEqual,
-            (EqualEqual, _) => IntCC::Equal,
-            (NotEqual, _) => IntCC::NotEqual,
-        }
-    }
-    pub fn to_float_compare(self) -> FloatCC {
-        use ComparisonToken::*;
-        match self {
-            Less => FloatCC::LessThan,
-            LessEqual => FloatCC::LessThanOrEqual,
-            Greater => FloatCC::GreaterThan,
-            GreaterEqual => FloatCC::GreaterThanOrEqual,
-            EqualEqual => FloatCC::Equal,
-            NotEqual => FloatCC::NotEqual,
-        }
-    }
-}
-
-=======
->>>>>>> a388f00f
 impl AssignmentToken {
     pub fn without_assignment(self) -> Token {
         use AssignmentToken::*;
