use cranelift::codegen::ir::{condcodes, types, MemFlags};
use cranelift::prelude::{FunctionBuilder, InstBuilder, Type as IrType, Value as IrValue};
use cranelift_module::Backend;

use super::{Compiler, Id};
use crate::data::*;
use crate::data::{
    hir::{BinaryOp, Expr, ExprType, Metadata, MetadataRef},
    lex::{ComparisonToken, Literal},
};

type IrResult = CompileResult<Value>;

#[derive(Clone, Debug, PartialEq)]
pub(super) struct Value {
    pub(super) ir_val: IrValue,
    ir_type: IrType,
    ctype: Type,
}

enum FuncCall {
    Named(InternedStr),
    Indirect(Value),
}

impl<B: Backend> Compiler<B> {
    // clippy doesn't like big match statements, but this is kind of essential complexity,
    // it can't be any smaller without supporting fewer features
    #[allow(clippy::cognitive_complexity)]
    pub(super) fn compile_expr(&mut self, expr: Expr, builder: &mut FunctionBuilder) -> IrResult {
        let expr = expr.const_fold()?;
        let location = expr.location;
        let ir_type = if expr.lval {
            Type::ptr_type()
        } else {
            expr.ctype.as_ir_type()
        };
        match expr.expr {
            ExprType::Literal(token) => {
                self.compile_literal(ir_type, expr.ctype, token, location, builder)
            }
            ExprType::Id(var) => self.load_addr(var, builder),

            // unary operators
            ExprType::Deref(pointer) => {
                let val = self.compile_expr(*pointer, builder)?;
                let flags = MemFlags::new();
                Ok(Value {
                    ir_type,
                    ctype: expr.ctype,
                    ir_val: builder.ins().load(ir_type, flags, val.ir_val, 0),
                })
            }
            // NOTE: this may be an implicit cast (float f = 1.2) not an explicit cast (1 + (int)1.2)
            // NOTE: it may also be a widening conversion (1 + 1.2)
            ExprType::Cast(orig) => self.cast(*orig, expr.ctype, builder),
            ExprType::Negate(expr) => self.negate(*expr, builder),
            ExprType::BitwiseNot(expr) => self.unary_op(
                *expr,
                builder,
                |ir_val, ir_type, _, builder| match ir_type {
                    ty if ty.is_int() => builder.ins().bnot(ir_val),
                    _ => unreachable!("parser should catch illegal types"),
                },
            ),
            // binary operators
            ExprType::Binary(BinaryOp::LogicalOr, left, right) => {
                self.logical_expr(*left, *right, false, builder)
            }
            ExprType::Binary(BinaryOp::LogicalAnd, left, right) => {
                self.logical_expr(*left, *right, true, builder)
            }
            ExprType::Binary(BinaryOp::Assign, left, right) => {
                self.assignment(*left, *right, builder)
            }
            ExprType::Binary(op, left, right) => {
                self.binary_assign_op(*left, *right, expr.ctype, op, builder)
            }
            ExprType::FuncCall(func, args) => match func.expr {
                ExprType::Id(var) => {
                    self.call(FuncCall::Named(var.get().id), func.ctype, args, builder)
                }
                _ => {
                    let ctype = func.ctype.clone();
                    let val = self.compile_expr(*func, builder)?;
                    self.call(FuncCall::Indirect(val), ctype, args, builder)
                }
            },
            ExprType::Comma(left, right) => {
                self.compile_expr(*left, builder)?;
                self.compile_expr(*right, builder)
            }
            ExprType::Member(cstruct, id) => {
                let ctype = cstruct.ctype.clone();
                let pointer = self.compile_expr(*cstruct, builder)?;
                let offset = ctype
                    .member_offset(id)
                    .expect("only structs and unions can have members");
                let ir_offset = builder.ins().iconst(Type::ptr_type(), offset as i64);
                Ok(Value {
                    ir_val: builder.ins().iadd(pointer.ir_val, ir_offset),
                    ir_type,
                    ctype,
                })
            }
            ExprType::PostIncrement(lval, increase) => {
                let lval = self.compile_expr(*lval, builder)?;
                let loaded_ctype = match lval.ctype {
                    Type::Pointer(t, _) => *t,
                    _ => lval.ctype,
                };
                let ir_type = loaded_ctype.as_ir_type();
                let previous_value = Value {
                    ir_val: builder.ins().load(ir_type, MemFlags::new(), lval.ir_val, 0),
                    ir_type,
                    ctype: loaded_ctype,
                };

                let addend = if increase { 1 } else { -1 };
                let (addend_ir, add_func): (_, fn(_, _, _) -> _) = match previous_value.ctype {
                    Type::Double => (builder.ins().f64const(addend as f64), InstBuilder::fadd),
                    Type::Float => (builder.ins().f32const(addend as f32), InstBuilder::fadd),
                    _ => (
                        builder.ins().iconst(previous_value.ir_type, addend),
                        InstBuilder::iadd,
                    ),
                };
                let new_value = add_func(builder.ins(), previous_value.ir_val, addend_ir);
                builder
                    .ins()
                    .store(MemFlags::new(), new_value, lval.ir_val, 0);
                Ok(previous_value)
            }
            ExprType::Noop(inner) => {
                let mut val = self.compile_expr(*inner, builder)?;
                val.ctype = expr.ctype;
                Ok(val)
            }
            ExprType::Ternary(condition, left, right) => {
                self.ternary(*condition, *left, *right, builder)
            }
            ExprType::Sizeof(_) => unimplemented!("sizeof variable length arrays"),
            ExprType::StaticRef(_) => {
                unreachable!("static refs can only appear in top level declarations")
            }
        }
    }
    fn ternary(
        &mut self, condition: Expr, left: Expr, right: Expr, builder: &mut FunctionBuilder,
    ) -> IrResult {
        let target_block = builder.create_block();
        let target_type = left.ctype.as_ir_type();
        builder.append_block_param(target_block, target_type);

        let condition = self.compile_expr(condition, builder)?;
        let (block_if_true, block_if_false) = (builder.create_block(), builder.create_block());
        builder.ins().brnz(condition.ir_val, block_if_true, &[]);
        builder.ins().jump(block_if_false, &[]);

        builder.switch_to_block(block_if_true);
        let left_val = self.compile_expr(left, builder)?;
        builder.ins().jump(target_block, &[left_val.ir_val]);

        builder.switch_to_block(block_if_false);
        let right_val = self.compile_expr(right, builder)?;
        builder.ins().jump(target_block, &[right_val.ir_val]);
        builder.switch_to_block(target_block);

        Ok(Value {
            ir_val: *builder.block_params(target_block).first().unwrap(),
            ir_type: target_type,
            ctype: left_val.ctype,
        })
    }
    fn logical_expr(
        &mut self, left: Expr, right: Expr, brz: bool, builder: &mut FunctionBuilder,
    ) -> IrResult {
        let target_block = builder.create_block();
        builder.append_block_param(target_block, types::B1);
        let left = self.compile_expr(left, builder)?;

        let branch_func = if brz {
            InstBuilder::brz
        } else {
            InstBuilder::brnz
        };
        branch_func(builder.ins(), left.ir_val, target_block, &[left.ir_val]);
        self.fallthrough(builder);

        let right = self.compile_expr(right, builder)?;
        builder.ins().jump(target_block, &[right.ir_val]);

        builder.switch_to_block(target_block);
        Ok(Value {
            ir_val: *builder
                .block_params(target_block)
                .first()
                .expect("if we passed an block arg it should be here"),
            ir_type: types::B1,
            ctype: Type::Bool,
        })
    }
    fn compile_literal(
        &mut self, ir_type: IrType, ctype: Type, token: Literal, location: Location,
        builder: &mut FunctionBuilder,
    ) -> IrResult {
        let ir_val = match (token, ir_type) {
            (Literal::Int(i), types::B1) => builder.ins().bconst(ir_type, i != 0),
            (Literal::Int(i), _) => builder.ins().iconst(ir_type, i),
            (Literal::UnsignedInt(u), types::B1) => builder.ins().bconst(ir_type, u != 0),
            (Literal::UnsignedInt(u), _) => builder.ins().iconst(ir_type, u as i64),
            (Literal::Float(f), types::F32) => builder.ins().f32const(f as f32),
            (Literal::Float(f), types::F64) => builder.ins().f64const(f),
            (Literal::Char(c), _) => builder.ins().iconst(ir_type, i64::from(c)),
            (Literal::Str(string), _) => {
                let str_id = self.compile_string(string, location)?;
                let str_addr = self.module.declare_data_in_func(str_id, builder.func);
                builder.ins().global_value(Type::ptr_type(), str_addr)
            }
            _ => unimplemented!("aggregate literals"),
        };
        Ok(Value {
            ir_val,
            ir_type,
            ctype,
        })
    }
    fn unary_op<F>(&mut self, expr: Expr, builder: &mut FunctionBuilder, func: F) -> IrResult
    where
        F: FnOnce(IrValue, IrType, &Type, &mut FunctionBuilder) -> IrValue,
    {
        let ctype = expr.ctype.clone();
        let val = self.compile_expr(expr, builder)?;
        let ir_val = func(val.ir_val, val.ir_type, &ctype, builder);
        Ok(Value {
            ir_val,
            ctype,
            ir_type: val.ir_type,
        })
    }
    #[inline]
    fn binary_assign_op(
        &mut self, left: Expr, right: Expr, ctype: Type, op: BinaryOp,
        builder: &mut FunctionBuilder,
    ) -> IrResult {
        let (left, right) = (
            self.compile_expr(left, builder)?,
            self.compile_expr(right, builder)?,
        );
        Self::binary_assign_ir(left, right, ctype, op, builder)
    }
    fn binary_assign_ir(
        left: Value, right: Value, ctype: Type, op: BinaryOp, builder: &mut FunctionBuilder,
    ) -> IrResult {
        use cranelift::codegen::ir::InstBuilder as b;
        use BinaryOp::*;
        assert_eq!(left.ir_type, right.ir_type);
        let ir_type = ctype.as_ir_type();
        let signed = ctype.is_signed();
        let func = match (op, ir_type, signed) {
            (Add, ty, _) if ty.is_int() => b::iadd,
            (Add, ty, _) if ty.is_float() => b::fadd,
            (Sub, ty, _) if ty.is_int() => b::isub,
            (Sub, ty, _) if ty.is_float() => b::fsub,
            (Mul, ty, _) if ty.is_int() => b::imul,
            (Mul, ty, _) if ty.is_float() => b::fmul,
            (Div, ty, true) if ty.is_int() => b::sdiv,
            (Div, ty, false) if ty.is_int() => b::udiv,
            (Div, ty, _) if ty.is_float() => b::fdiv,
            (Mod, ty, true) if ty.is_int() => b::srem,
            (Mod, ty, false) if ty.is_int() => b::urem,
            (BitwiseAnd, ty, _) if ty.is_int() || ty.is_bool() => b::band,
            (BitwiseOr, ty, _) if ty.is_int() || ty.is_bool() => b::bor,
            (Shl, ty, _) if ty.is_int() => b::ishl,
            // arithmetic shift: keeps the sign of `left`
            (Shr, ty, true) if ty.is_int() => b::sshr,
            // logical shift: shifts in zeros
            (Shr, ty, false) if ty.is_int() => b::ushr,
            (Xor, ty, _) if ty.is_int() => b::bxor,
            (Compare(token), _, _) => return Self::compare(left, right, token, builder),
            (Assign, _, _) | (LogicalAnd, _, _) | (LogicalOr, _, _) => {
                unreachable!("should be handled earlier")
            }
            _ => unreachable!(
                "bug in parser: passed invalid type {} for binary op {}",
                ctype, op
            ),
        };
        let ir_val = func(builder.ins(), left.ir_val, right.ir_val);
        Ok(Value {
            ir_val,
            ir_type,
            ctype,
        })
    }
    fn cast(&mut self, expr: Expr, ctype: Type, builder: &mut FunctionBuilder) -> IrResult {
        // calculate this here before it's moved to `compile_expr`
        let orig_signed = expr.ctype.is_signed();
        let original = self.compile_expr(expr, builder)?;
        if ctype == Type::Void {
            // this cast is a no-op, it's just here for the frontend
            return Ok(original);
        }
        let cast_type = ctype.as_ir_type();
        let cast = Self::cast_ir(
            original.ir_type,
            cast_type,
            original.ir_val,
            orig_signed,
            ctype.is_signed(),
            builder,
        );
        Ok(Value {
            ir_val: cast,
            ir_type: cast_type,
            ctype,
        })
    }
    fn cast_ir(
        from: IrType, to: IrType, val: IrValue, from_signed: bool, to_signed: bool,
        builder: &mut FunctionBuilder,
    ) -> IrValue {
        // NOTE: we compare the IR types, not the C types, because multiple C types
        // NOTE: may have the same representation (e.g. both `int` and `long` are i64)
        if from == to {
            // no-op
            return val;
        }
        match (from, to) {
            // narrowing and widening float conversions
            (types::F32, types::F64) => builder.ins().fpromote(to, val),
            (types::F64, types::F32) => builder.ins().fdemote(to, val),
            // narrowing and widening integer conversions
            (b, i) if b.is_bool() && i.is_int() => builder.ins().bint(to, val),
            (i, b) if i.is_int() && b.is_bool() => {
                builder.ins().icmp_imm(condcodes::IntCC::NotEqual, val, 0)
            }
            (big_int, small_int)
                if big_int.is_int()
                    && small_int.is_int()
                    && big_int.lane_bits() > small_int.lane_bits() =>
            {
                builder.ins().ireduce(small_int, val)
            }
            (small_int, big_int)
                if big_int.is_int()
                    && small_int.is_int()
                    && big_int.lane_bits() > small_int.lane_bits() =>
            {
                if from_signed {
                    builder.ins().sextend(big_int, val)
                } else {
                    builder.ins().uextend(big_int, val)
                }
            }
            // int/float conversions
            (i, f) if i.is_int() && f.is_float() => {
                if from_signed {
                    builder.ins().fcvt_from_sint(to, val)
                } else {
                    builder.ins().fcvt_from_uint(to, val)
                }
            }
            (f, i) if f.is_float() && i.is_int() => {
                if to_signed {
                    builder.ins().fcvt_to_sint(to, val)
                } else {
                    builder.ins().fcvt_to_uint(to, val)
                }
            }
            // bool/float conversions
            // cranelift doesn't seem to have a builtin way to do this
            // instead, this converts from bool to signed int and then int to float
            (b, f) if b.is_bool() && f.is_float() => {
                let int_val = Self::cast_ir(b, types::I32, val, false, true, builder);
                Self::cast_ir(types::I8, f, int_val, true, true, builder)
            }
            (f, b) if b.is_bool() && f.is_float() => {
                let int_val = Self::cast_ir(f, types::I32, val, true, true, builder);
                Self::cast_ir(types::I8, b, int_val, true, false, builder)
            }
            _ => unreachable!("cast from {} to {}", from, to),
        }
    }
    fn negate(&mut self, expr: Expr, builder: &mut FunctionBuilder) -> IrResult {
        self.unary_op(expr, builder, |ir_val, ir_type, _, builder| match ir_type {
            i if i.is_int() => builder.ins().irsub_imm(ir_val, 0),
            f if f.is_float() => builder.ins().fneg(ir_val),
            _ => unreachable!("parser should catch illegal types"),
        })
    }
    fn load_addr(&self, var: MetadataRef, builder: &mut FunctionBuilder) -> IrResult {
        let var = var.get();
        let ptr_type = Type::ptr_type();
        let ir_val = match self.scope.get(&var.id).unwrap() {
            Id::Function(func_id) => {
                let func_ref = self.module.declare_func_in_func(*func_id, builder.func);
                builder.ins().func_addr(ptr_type, func_ref)
            }
            Id::Global(static_id) => {
                let global = self.module.declare_data_in_func(*static_id, builder.func);
                builder.ins().global_value(ptr_type, global)
            }
            Id::Local(stack_slot) => builder.ins().stack_addr(ptr_type, *stack_slot, 0),
        };
        let ctype = Type::Pointer(Box::new(var.ctype.clone()), hir::Qualifiers::default());
        Ok(Value {
            ir_type: ptr_type,
            ir_val,
            ctype,
        })
    }
    fn compare(
        left: Value, right: Value, token: ComparisonToken, builder: &mut FunctionBuilder,
    ) -> IrResult {
        assert_eq!(left.ir_type, right.ir_type);

        let ir_val = if left.ir_type.is_int() {
            let code = token.to_int_compare(left.ctype.is_signed());
            builder.ins().icmp(code, left.ir_val, right.ir_val)
        } else if left.ir_type.is_bool() {
            let left = builder.ins().bint(types::I8, left.ir_val);
            let right = builder.ins().bint(types::I8, right.ir_val);
            let code = token.to_int_compare(false);
            builder.ins().icmp(code, left, right)
        } else {
            assert!(left.ir_type.is_float());
            let code = token.to_float_compare();
            builder.ins().fcmp(code, left.ir_val, right.ir_val)
        };
        Ok(Value {
            ir_val,
            ir_type: types::B1,
            ctype: left.ctype,
        })
    }
    fn assignment(&mut self, lval: Expr, rval: Expr, builder: &mut FunctionBuilder) -> IrResult {
        let ctype = lval.ctype.clone();
        let location = lval.location;
        let (target, value) = (
            self.compile_expr(lval, builder)?,
            self.compile_expr(rval, builder)?,
        );
        if let Type::Union(_) | Type::Struct(_) = ctype {
            use std::convert::TryInto;
            let size = ctype.sizeof().map_err(|e| location.with(e.to_string()))?;
            let align = ctype
                .alignof()
                .expect("if sizeof() succeeds so should alignof()")
                .try_into()
                .expect("align should never be more than 255 bytes");
            builder.emit_small_memory_copy(
                self.module.target_config(),
                target.ir_val,
                value.ir_val,
                size,
                align,
                align,
                // could be overlapping: `s = s;`
                false,
            );
            return Ok(value);
        }
        // scalar assignment
        let target_val = target.ir_val;
        let value = value;
        builder
            .ins()
            .store(MemFlags::new(), value.ir_val, target_val, 0);
        Ok(value)
    }
    fn call(
        &mut self, func: FuncCall, ctype: Type, args: Vec<Expr>, builder: &mut FunctionBuilder,
    ) -> IrResult {
        use crate::data::hir::Qualifiers;
        use cranelift::codegen::ir::{AbiParam, ArgumentPurpose};

        let mut ftype = match ctype {
            Type::Function(ftype) => ftype,
            _ => unreachable!("parser should only allow calling functions"),
        };
        let mut float_variadic = 0;
        if ftype.varargs {
            // needs to be done before we move the args by compiling them
            if self.module.isa().name() != "x86" {
                unimplemented!("variadic args for architectures other than x86");
            }
            // this is an utter hack
            // https://github.com/CraneStation/cranelift/issues/212#issuecomment-549111736
            for arg in &args[ftype.params.len()..] {
                if arg.ctype.is_floating() {
                    float_variadic += 1;
                }
<<<<<<< HEAD
                debug!("adding variadic arg with type {}", arg.ctype);
                ftype.params.push(Metadata {
=======
                ftype.params.push(Symbol {
>>>>>>> a388f00f
                    ctype: arg.ctype.clone(),
                    id: Default::default(),
                    qualifiers: Qualifiers::NONE,
                    storage_class: StorageClass::Auto,
                });
            }
        }
        let mut compiled_args: Vec<IrValue> = args
            .into_iter()
            .map(|arg| self.compile_expr(arg, builder).map(|val| val.ir_val))
            .collect::<CompileResult<_>>()?;
        if ftype.varargs {
            let float_ir = builder.ins().iconst(types::I8, float_variadic);
            compiled_args.push(float_ir);
        }
        let call = match func {
            FuncCall::Named(func_name) => {
                let func_id = match self.scope.get(&func_name) {
                    Some(Id::Function(func_id)) => *func_id,
                    _ => panic!("parser should catch illegal function calls"),
                };
                let func_ref = self.module.declare_func_in_func(func_id, builder.func);
                let call = builder.ins().call(func_ref, compiled_args.as_slice());
                // stolen from https://github.com/bjorn3/rustc_codegen_cranelift/blob/82fde5b62281fa51a/src/abi/mod.rs#L535
                if ftype.varargs {
                    let call_sig = builder.func.dfg.call_signature(call).unwrap();
                    let al = self
                        .module
                        .isa()
                        .register_info()
                        .parse_regunit("rax")
                        .expect("x86 should have an rax register");
                    let float_arg = AbiParam::special_reg(types::I8, ArgumentPurpose::Normal, al);
                    // NOTE: this is added both here and in signature() because we overwrite the previous params
                    let abi_params = ftype
                        .params
                        .into_iter()
                        .map(|param| AbiParam::new(param.ctype.as_ir_type()))
                        .chain(std::iter::once(float_arg))
                        .collect();
                    builder.func.dfg.signatures[call_sig].params = abi_params;
                }
                call
            }
            FuncCall::Indirect(callee) => {
                let sig = ftype.signature(self.module.isa());
                let sigref = builder.import_signature(sig);
                builder
                    .ins()
                    .call_indirect(sigref, callee.ir_val, compiled_args.as_slice())
            }
        };
        let ir_val = match builder.inst_results(call).first() {
            // Just a placeholder.
            None => builder.ins().iconst(types::I32, 0),
            Some(ret) => *ret,
        };
        Ok(Value {
            ir_val,
            ir_type: ftype.return_type.as_ir_type(),
            ctype: *ftype.return_type,
        })
    }
}<|MERGE_RESOLUTION|>--- conflicted
+++ resolved
@@ -491,12 +491,7 @@
                 if arg.ctype.is_floating() {
                     float_variadic += 1;
                 }
-<<<<<<< HEAD
-                debug!("adding variadic arg with type {}", arg.ctype);
                 ftype.params.push(Metadata {
-=======
-                ftype.params.push(Symbol {
->>>>>>> a388f00f
                     ctype: arg.ctype.clone(),
                     id: Default::default(),
                     qualifiers: Qualifiers::NONE,
